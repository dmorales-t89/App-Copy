'use client';

import { motion, useMotionValue, useSpring, type SpringOptions } from 'framer-motion';
import { useRef } from 'react';

const springConfig: SpringOptions = {
  damping: 30,
  stiffness: 100,
  mass: 2,
};

export function AnimatedCalendar() {
  const ref = useRef<HTMLDivElement>(null);
  const rotateX = useSpring(0, springConfig);
  const rotateY = useSpring(0, springConfig);
  const scale = useSpring(1, springConfig);

  function handleMouseMove(e: React.MouseEvent<HTMLDivElement>) {
    if (!ref.current) return;
    const rect = ref.current.getBoundingClientRect();
    const centerX = rect.left + rect.width / 2;
    const centerY = rect.top + rect.height / 2;
    const rotateYValue = ((e.clientX - centerX) / (rect.width / 2)) * 10;
    const rotateXValue = ((e.clientY - centerY) / (rect.height / 2)) * -10;
    rotateX.set(rotateXValue);
    rotateY.set(rotateYValue);
  }

  return (
    <motion.div
      ref={ref}
      className="w-[300px] h-[350px] relative [perspective:800px]"
      onMouseMove={handleMouseMove}
      onMouseEnter={() => scale.set(1.05)}
      onMouseLeave={() => {
        scale.set(1);
        rotateX.set(0);
        rotateY.set(0);
      }}
    >
      <motion.div
        className="w-full h-full [transform-style:preserve-3d]"
        style={{ rotateX, rotateY, scale }}
      >
        <div className="absolute inset-0 bg-gradient-to-br from-[#C2EABD] to-[#A3D5FF] rounded-2xl shadow-xl">
          {/* Calendar Header */}
          <div className="bg-[#011936]/20 backdrop-blur-sm p-4 rounded-t-2xl border-b border-[#011936]/20">
            <div className="text-[#011936] font-semibold text-lg text-center">
              {new Date().toLocaleString('default', { month: 'long', year: 'numeric' })}
            </div>
          </div>
          
          {/* Calendar Grid */}
          <div className="grid grid-cols-7 gap-1 p-4">
<<<<<<< HEAD
            {['S', 'M', 'T', 'W', 'T', 'F', 'S'].map((day) => (
              <div key={day} className="text-[#011936]/80 text-center text-sm font-medium">
=======
            {['Su', 'Mo', 'Tu', 'We', 'Th', 'Fr', 'Sa'].map((day) => (
              <div key={day} className="text-[#C2EABD]/80 text-center text-sm font-medium">
>>>>>>> 58c67d45
                {day}
              </div>
            ))}
            {Array.from({ length: 31 }, (_, i) => (
              <motion.div
                key={i}
                className="aspect-square flex items-center justify-center"
                whileHover={{ scale: 1.2, color: '#011936' }}
                initial={{ opacity: 0, scale: 0.5 }}
                animate={{ opacity: 1, scale: 1 }}
                transition={{ delay: i * 0.02 }}
              >
                <span className="text-[#011936]/90 text-sm">{i + 1}</span>
              </motion.div>
            ))}
          </div>
        </div>
      </motion.div>
    </motion.div>
  );
}<|MERGE_RESOLUTION|>--- conflicted
+++ resolved
@@ -52,13 +52,8 @@
           
           {/* Calendar Grid */}
           <div className="grid grid-cols-7 gap-1 p-4">
-<<<<<<< HEAD
-            {['S', 'M', 'T', 'W', 'T', 'F', 'S'].map((day) => (
+            {['Su', 'Mo', 'Tu', 'We', 'Th', 'Fr', 'Sa'].map((day) => (
               <div key={day} className="text-[#011936]/80 text-center text-sm font-medium">
-=======
-            {['Su', 'Mo', 'Tu', 'We', 'Th', 'Fr', 'Sa'].map((day) => (
-              <div key={day} className="text-[#C2EABD]/80 text-center text-sm font-medium">
->>>>>>> 58c67d45
                 {day}
               </div>
             ))}
